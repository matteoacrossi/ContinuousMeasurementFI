--- conflicted
+++ resolved
@@ -2,13 +2,10 @@
 [![arxiv:1803.05891](https://img.shields.io/badge/arXiv-1803.05891-brightgreen.svg)](https://arxiv.org/abs/1803.05891)
 [![DOI](https://zenodo.org/badge/119356448.svg)](https://zenodo.org/badge/latestdoi/119356448)
 
-<<<<<<< HEAD
 Fisher information for magnetometry with continuously monitored spin systems, with independent Markovian noise acting on each spin. The algorithm is described in Sec. V of the paper available on [the arXiv](https://arxiv.org/abs/1803.05891).
-=======
-Fisher information for magnetometry with continuously monitored spin systems, with independent Markovian noise acting on each spin. The algorithm is described in Sec. V of the paper available on [the arXiv](https://arxiv.org/abs/1803.05891). 
 
 > This version is compatible with Julia v1.0 and it is not compatible with v0.6 anymore.
->>>>>>> acc0bc02
+
 
 ## Installation
 
@@ -56,9 +53,4 @@
 ![](readme.png)
 
 ## Dependencies
-<<<<<<< HEAD
-This package requires Julia v0.7 or newer.
-
-=======
->>>>>>> acc0bc02
 * [`ZChop`](https://github.com/jlapeyre/ZChop.jl) for rounding off small imaginary parts in ρ